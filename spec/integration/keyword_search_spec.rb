--- conflicted
+++ resolved
@@ -1,7 +1,6 @@
 require File.join(File.dirname(__FILE__), 'spec_helper')
 
 describe 'keyword search' do
-<<<<<<< HEAD
   describe 'generally' do
     before :all do
       Sunspot.remove_all
@@ -13,22 +12,9 @@
       @posts << Post.new(:title => 'The toast abbreviates the recovering spirit',
                          :body => 'Does the wind interpret the buffer, moron?')
       Sunspot.index!(*@posts)
+      @comment = Namespaced::Comment.new(:body => 'Hey there where ya goin, not exactly knowin, who says you have to call just one place toast.')
+      Sunspot.index!(@comment)
     end
-=======
-  before :all do
-    Sunspot.remove_all
-    @posts = []
-    @posts << Post.new(:title => 'The toast elects the insufficient spirit',
-                       :body => 'Does the wind write?')
-    @posts << Post.new(:title => 'A nail abbreviates the recovering insight outside the moron',
-                       :body => 'The interpreted strain scans the buffer around the upper temper')
-    @posts << Post.new(:title => 'The toast abbreviates the recovering spirit',
-                       :body => 'Does the wind interpret the buffer?')
-    Sunspot.index!(*@posts)
-    @comment = Namespaced::Comment.new(:body => 'Hey there where ya goin, not exactly knowin, who says you have to call just one place toast.')
-    Sunspot.index!(@comment)
-  end
->>>>>>> 7e2e7dd0
 
     it 'matches a single keyword out of a single field' do
       results = Sunspot.search(Post) { keywords 'toast' }.results
@@ -46,6 +32,14 @@
       [0, 2].each { |i| results.should include(@posts[i]) }
       [1].each { |i| results.should_not include(@posts[i]) }
     end
+
+    it 'matches multiple types' do
+      results = Sunspot.search(Post, Namespaced::Comment) do
+        keywords 'toast'
+      end.results
+      [@posts[0], @posts[2], @comment].each  { |obj| results.should include(obj) }
+      results.should_not include(@posts[1])
+    end
   end
 
   describe 'with boosted fields' do
@@ -60,12 +54,4 @@
       results.should == @posts
     end
   end
-
-  it 'matches multiple types' do
-    results = Sunspot.search(Post, Namespaced::Comment) do
-      keywords 'toast'
-    end.results
-    [@posts[0], @posts[2], @comment].each  { |obj| results.should include(obj) }
-    results.should_not include(@posts[1])
-  end
 end
--- conflicted
+++ resolved
@@ -12,15 +12,9 @@
 end
 
 describe 'Sunspot Spec Integration - mock sunspot' do
-<<<<<<< HEAD
   it "should call sunspot" do
     Sunspot.remove_all
     Sunspot.commit
-=======
-  it "should not call sunspot" do
-    Sunspot::Rails.session.remove_all
-    Sunspot::Rails.session.commit
->>>>>>> eb868dff
     @post = PostWithAuto.create!
     Sunspot.commit
     PostWithAuto.search.results.should_not include(@post)

--- conflicted
+++ resolved
@@ -1,9 +1,4 @@
-<<<<<<< HEAD
 %w(fields scope paginatable adjustable field_query standard_query query_facet fulltext restriction
-   search more_like_this_query).each do |file|
-=======
-%w(fields scope field_query query query_facet function functional fulltext restriction
-   search).each do |file|
->>>>>>> d938a55c
+   search more_like_this_query function functional).each do |file|
   require File.join(File.dirname(__FILE__), 'dsl', file)
 end
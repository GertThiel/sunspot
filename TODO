--- conflicted
+++ resolved
@@ -1,23 +1,16 @@
 === 0.9 ===
-* Text fields allow multiple
 * Stored fields
 * Intelligently decide whether to instantiate all facet rows at once
 * Descriptive error messages during indexing
 * Date type
 * Conjunctions
-* Add omitNorms to typed fields
 * Direct access to adapter
 * sunspot-configure-solr
 * Don't allow ordering on multiple-allowed fields
-<<<<<<< HEAD
 * Batches
 * Support random sort
-=======
 * Detect Ranges in short-form #with()
 * Expose delete by ID
 * Support composite IDs
-* Transactions
-* Switch to RSolr
->>>>>>> 7e2e7dd0
 * Facet by type (?)
 * Query-based faceting (?)
--- conflicted
+++ resolved
@@ -1,11 +1,8 @@
 === 0.9.X ===
 * Deal with empty facet queries
 * Passing an integer into the second argument of dynamic_facet() when multiple facets are requested gives the wrong value
-<<<<<<< HEAD
 * Either prevent or deal with non-typed search
-=======
 * Automatically sort values passed into range queries
->>>>>>> 60076a8b
 === 0.10 ===
 * Highlighting
   * Support all of Solrs highlighting configuration strings

<?xml version="1.0" encoding="UTF-8"?>
<schema version="0.9" name="sunspot">
  <types>
    <fieldtype class="solr.TextField" positionIncrementGap="100" name="text">
      <analyzer>
        <tokenizer class="solr.StandardTokenizerFactory"/>
        <filter class="solr.StandardFilterFactory"/>
        <filter class="solr.LowerCaseFilterFactory"/>
      </analyzer>
    </fieldtype>
<<<<<<< HEAD
    <fieldtype class='solr.RandomSortField' name='rand'></fieldtype>
    <fieldtype class='solr.BoolField' name='boolean' omitNorms='true' />
    <fieldtype class='solr.SortableFloatField' name='sfloat' omitNorms='true' />
    <fieldtype class='solr.DateField' name='date' omitNorms='true' />
    <fieldtype class='solr.SortableIntField' name='sint' omitNorms='true' />
    <fieldtype class='solr.StrField' name='string' omitNorms='true' />
    <fieldtype class='solr.SortableDoubleField' name='sdouble' omitNorms='true' />
    <fieldtype class='solr.SortableLongField' name='slong' omitNorms='true' />
  </types>
  <fields>
    <field indexed='true' multiValued='false' name='id' stored='true' type='string' />
    <field indexed='true' multiValued='true' name='type' stored='false' type='string' />
    <field indexed='true' multiValued='false' name='class_name' stored='false' type='string' />
    <field indexed='true' multiValued='true' name='text' stored='false' type='text' />
    <field indexed='true' name='lat' stored='true' type='sdouble'></field>
    <field indexed='true' name='long' stored='true' type='sdouble'></field>
    <dynamicField indexed='true' name='_local*' stored='false' type='sdouble'></dynamicField>
    <dynamicField indexed='true' multiValued='true' name='*_text' stored='false' type='text' />
    <dynamicField indexed='true' multiValued='true' name='*_texts' stored='true' type='text' />
    <dynamicField indexed='true' name='random_*' stored='false' type='rand' />
    <dynamicField indexed='true' multiValued='false' name='*_b' stored='false' type='boolean' />
    <dynamicField indexed='true' multiValued='false' name='*_f' stored='false' type='sfloat' />
    <dynamicField indexed='true' multiValued='false' name='*_d' stored='false' type='date' />
    <dynamicField indexed='true' multiValued='false' name='*_i' stored='false' type='sint' />
    <dynamicField indexed='true' multiValued='false' name='*_s' stored='false' type='string' />
    <dynamicField indexed='true' multiValued='false' name='*_e' stored='false' type='sdouble' />
    <dynamicField indexed='true' multiValued='false' name='*_l' stored='false' type='slong' />
    <dynamicField indexed='true' multiValued='true' name='*_bm' stored='false' type='boolean' />
    <dynamicField indexed='true' multiValued='true' name='*_fm' stored='false' type='sfloat' />
    <dynamicField indexed='true' multiValued='true' name='*_dm' stored='false' type='date' />
    <dynamicField indexed='true' multiValued='true' name='*_im' stored='false' type='sint' />
    <dynamicField indexed='true' multiValued='true' name='*_sm' stored='false' type='string' />
    <dynamicField indexed='true' multiValued='true' name='*_em' stored='false' type='sdouble' />
    <dynamicField indexed='true' multiValued='true' name='*_lm' stored='false' type='slong' />
    <dynamicField indexed='true' multiValued='false' name='*_bs' stored='true' type='boolean' />
    <dynamicField indexed='true' multiValued='false' name='*_fs' stored='true' type='sfloat' />
    <dynamicField indexed='true' multiValued='false' name='*_ds' stored='true' type='date' />
    <dynamicField indexed='true' multiValued='false' name='*_is' stored='true' type='sint' />
    <dynamicField indexed='true' multiValued='false' name='*_ss' stored='true' type='string' />
    <dynamicField indexed='true' multiValued='false' name='*_es' stored='true' type='sdouble' />
    <dynamicField indexed='true' multiValued='false' name='*_ls' stored='true' type='slong' />
    <dynamicField indexed='true' multiValued='true' name='*_bms' stored='true' type='boolean' />
    <dynamicField indexed='true' multiValued='true' name='*_fms' stored='true' type='sfloat' />
    <dynamicField indexed='true' multiValued='true' name='*_dms' stored='true' type='date' />
    <dynamicField indexed='true' multiValued='true' name='*_ims' stored='true' type='sint' />
    <dynamicField indexed='true' multiValued='true' name='*_sms' stored='true' type='string' />
    <dynamicField indexed='true' multiValued='true' name='*_ems' stored='true' type='sdouble' />
    <dynamicField indexed='true' multiValued='true' name='*_lms' stored='true' type='slong' />
=======
    <fieldtype class="solr.RandomSortField" name="rand"/>
    <fieldtype name="boolean" class="solr.BoolField" omitNorms="true"/>
    <fieldtype name="sfloat" class="solr.SortableFloatField" omitNorms="true"/>
    <fieldtype name="date" class="solr.DateField" omitNorms="true"/>
    <fieldtype name="sint" class="solr.SortableIntField" omitNorms="true"/>
    <fieldtype name="string" class="solr.StrField" omitNorms="true"/>
  </types>
  <fields>
    <field type="string" stored="true" multiValued="false" name="id" indexed="true"/>
    <field type="string" stored="false" multiValued="true" name="type" indexed="true"/>
    <field type="string" stored="false" multiValued="false" name="class_name" indexed="true"/>
    <field type="text" stored="false" multiValued="true" name="text" indexed="true"/>
    <dynamicField type="text" stored="false" multiValued="true" name="*_text" indexed="true"/>
    <dynamicField type="rand" stored="false" name="random_*" indexed="true"/>
    <dynamicField type="boolean" stored="false" multiValued="false" name="*_b" indexed="true"/>
    <dynamicField type="sfloat" stored="false" multiValued="false" name="*_f" indexed="true"/>
    <dynamicField type="date" stored="false" multiValued="false" name="*_d" indexed="true"/>
    <dynamicField type="sint" stored="false" multiValued="false" name="*_i" indexed="true"/>
    <dynamicField type="string" stored="false" multiValued="false" name="*_s" indexed="true"/>
    <dynamicField type="boolean" stored="false" multiValued="true" name="*_bm" indexed="true"/>
    <dynamicField type="sfloat" stored="false" multiValued="true" name="*_fm" indexed="true"/>
    <dynamicField type="date" stored="false" multiValued="true" name="*_dm" indexed="true"/>
    <dynamicField type="sint" stored="false" multiValued="true" name="*_im" indexed="true"/>
    <dynamicField type="string" stored="false" multiValued="true" name="*_sm" indexed="true"/>
    <dynamicField type="boolean" stored="true" multiValued="false" name="*_bs" indexed="true"/>
    <dynamicField type="sfloat" stored="true" multiValued="false" name="*_fs" indexed="true"/>
    <dynamicField type="date" stored="true" multiValued="false" name="*_ds" indexed="true"/>
    <dynamicField type="sint" stored="true" multiValued="false" name="*_is" indexed="true"/>
    <dynamicField type="string" stored="true" multiValued="false" name="*_ss" indexed="true"/>
    <dynamicField type="boolean" stored="true" multiValued="true" name="*_bms" indexed="true"/>
    <dynamicField type="sfloat" stored="true" multiValued="true" name="*_fms" indexed="true"/>
    <dynamicField type="date" stored="true" multiValued="true" name="*_dms" indexed="true"/>
    <dynamicField type="sint" stored="true" multiValued="true" name="*_ims" indexed="true"/>
    <dynamicField type="string" stored="true" multiValued="true" name="*_sms" indexed="true"/>
>>>>>>> b601ebfc
  </fields>
  <uniqueKey>id</uniqueKey>
  <defaultSearchField>text</defaultSearchField>
  <solrQueryParser defaultOperator="AND"/>
  <copyField dest="text" source="*_text"/>
</schema><|MERGE_RESOLUTION|>--- conflicted
+++ resolved
@@ -8,91 +8,54 @@
         <filter class="solr.LowerCaseFilterFactory"/>
       </analyzer>
     </fieldtype>
-<<<<<<< HEAD
-    <fieldtype class='solr.RandomSortField' name='rand'></fieldtype>
-    <fieldtype class='solr.BoolField' name='boolean' omitNorms='true' />
-    <fieldtype class='solr.SortableFloatField' name='sfloat' omitNorms='true' />
-    <fieldtype class='solr.DateField' name='date' omitNorms='true' />
-    <fieldtype class='solr.SortableIntField' name='sint' omitNorms='true' />
-    <fieldtype class='solr.StrField' name='string' omitNorms='true' />
-    <fieldtype class='solr.SortableDoubleField' name='sdouble' omitNorms='true' />
-    <fieldtype class='solr.SortableLongField' name='slong' omitNorms='true' />
-  </types>
-  <fields>
-    <field indexed='true' multiValued='false' name='id' stored='true' type='string' />
-    <field indexed='true' multiValued='true' name='type' stored='false' type='string' />
-    <field indexed='true' multiValued='false' name='class_name' stored='false' type='string' />
-    <field indexed='true' multiValued='true' name='text' stored='false' type='text' />
-    <field indexed='true' name='lat' stored='true' type='sdouble'></field>
-    <field indexed='true' name='long' stored='true' type='sdouble'></field>
-    <dynamicField indexed='true' name='_local*' stored='false' type='sdouble'></dynamicField>
-    <dynamicField indexed='true' multiValued='true' name='*_text' stored='false' type='text' />
-    <dynamicField indexed='true' multiValued='true' name='*_texts' stored='true' type='text' />
-    <dynamicField indexed='true' name='random_*' stored='false' type='rand' />
-    <dynamicField indexed='true' multiValued='false' name='*_b' stored='false' type='boolean' />
-    <dynamicField indexed='true' multiValued='false' name='*_f' stored='false' type='sfloat' />
-    <dynamicField indexed='true' multiValued='false' name='*_d' stored='false' type='date' />
-    <dynamicField indexed='true' multiValued='false' name='*_i' stored='false' type='sint' />
-    <dynamicField indexed='true' multiValued='false' name='*_s' stored='false' type='string' />
-    <dynamicField indexed='true' multiValued='false' name='*_e' stored='false' type='sdouble' />
-    <dynamicField indexed='true' multiValued='false' name='*_l' stored='false' type='slong' />
-    <dynamicField indexed='true' multiValued='true' name='*_bm' stored='false' type='boolean' />
-    <dynamicField indexed='true' multiValued='true' name='*_fm' stored='false' type='sfloat' />
-    <dynamicField indexed='true' multiValued='true' name='*_dm' stored='false' type='date' />
-    <dynamicField indexed='true' multiValued='true' name='*_im' stored='false' type='sint' />
-    <dynamicField indexed='true' multiValued='true' name='*_sm' stored='false' type='string' />
-    <dynamicField indexed='true' multiValued='true' name='*_em' stored='false' type='sdouble' />
-    <dynamicField indexed='true' multiValued='true' name='*_lm' stored='false' type='slong' />
-    <dynamicField indexed='true' multiValued='false' name='*_bs' stored='true' type='boolean' />
-    <dynamicField indexed='true' multiValued='false' name='*_fs' stored='true' type='sfloat' />
-    <dynamicField indexed='true' multiValued='false' name='*_ds' stored='true' type='date' />
-    <dynamicField indexed='true' multiValued='false' name='*_is' stored='true' type='sint' />
-    <dynamicField indexed='true' multiValued='false' name='*_ss' stored='true' type='string' />
-    <dynamicField indexed='true' multiValued='false' name='*_es' stored='true' type='sdouble' />
-    <dynamicField indexed='true' multiValued='false' name='*_ls' stored='true' type='slong' />
-    <dynamicField indexed='true' multiValued='true' name='*_bms' stored='true' type='boolean' />
-    <dynamicField indexed='true' multiValued='true' name='*_fms' stored='true' type='sfloat' />
-    <dynamicField indexed='true' multiValued='true' name='*_dms' stored='true' type='date' />
-    <dynamicField indexed='true' multiValued='true' name='*_ims' stored='true' type='sint' />
-    <dynamicField indexed='true' multiValued='true' name='*_sms' stored='true' type='string' />
-    <dynamicField indexed='true' multiValued='true' name='*_ems' stored='true' type='sdouble' />
-    <dynamicField indexed='true' multiValued='true' name='*_lms' stored='true' type='slong' />
-=======
     <fieldtype class="solr.RandomSortField" name="rand"/>
     <fieldtype name="boolean" class="solr.BoolField" omitNorms="true"/>
     <fieldtype name="sfloat" class="solr.SortableFloatField" omitNorms="true"/>
     <fieldtype name="date" class="solr.DateField" omitNorms="true"/>
     <fieldtype name="sint" class="solr.SortableIntField" omitNorms="true"/>
     <fieldtype name="string" class="solr.StrField" omitNorms="true"/>
+    <fieldtype name="sdouble" class="solr.SortableDoubleField" omitNorms="true"/>
+    <fieldtype name="slong" class="solr.SortableLongField" omitNorms="true"/>
   </types>
   <fields>
-    <field type="string" stored="true" multiValued="false" name="id" indexed="true"/>
-    <field type="string" stored="false" multiValued="true" name="type" indexed="true"/>
-    <field type="string" stored="false" multiValued="false" name="class_name" indexed="true"/>
-    <field type="text" stored="false" multiValued="true" name="text" indexed="true"/>
-    <dynamicField type="text" stored="false" multiValued="true" name="*_text" indexed="true"/>
-    <dynamicField type="rand" stored="false" name="random_*" indexed="true"/>
-    <dynamicField type="boolean" stored="false" multiValued="false" name="*_b" indexed="true"/>
-    <dynamicField type="sfloat" stored="false" multiValued="false" name="*_f" indexed="true"/>
-    <dynamicField type="date" stored="false" multiValued="false" name="*_d" indexed="true"/>
-    <dynamicField type="sint" stored="false" multiValued="false" name="*_i" indexed="true"/>
-    <dynamicField type="string" stored="false" multiValued="false" name="*_s" indexed="true"/>
-    <dynamicField type="boolean" stored="false" multiValued="true" name="*_bm" indexed="true"/>
-    <dynamicField type="sfloat" stored="false" multiValued="true" name="*_fm" indexed="true"/>
-    <dynamicField type="date" stored="false" multiValued="true" name="*_dm" indexed="true"/>
-    <dynamicField type="sint" stored="false" multiValued="true" name="*_im" indexed="true"/>
-    <dynamicField type="string" stored="false" multiValued="true" name="*_sm" indexed="true"/>
-    <dynamicField type="boolean" stored="true" multiValued="false" name="*_bs" indexed="true"/>
-    <dynamicField type="sfloat" stored="true" multiValued="false" name="*_fs" indexed="true"/>
-    <dynamicField type="date" stored="true" multiValued="false" name="*_ds" indexed="true"/>
-    <dynamicField type="sint" stored="true" multiValued="false" name="*_is" indexed="true"/>
-    <dynamicField type="string" stored="true" multiValued="false" name="*_ss" indexed="true"/>
-    <dynamicField type="boolean" stored="true" multiValued="true" name="*_bms" indexed="true"/>
-    <dynamicField type="sfloat" stored="true" multiValued="true" name="*_fms" indexed="true"/>
-    <dynamicField type="date" stored="true" multiValued="true" name="*_dms" indexed="true"/>
-    <dynamicField type="sint" stored="true" multiValued="true" name="*_ims" indexed="true"/>
-    <dynamicField type="string" stored="true" multiValued="true" name="*_sms" indexed="true"/>
->>>>>>> b601ebfc
+    <field name="id"         type="string"  indexed="true" stored="true"  multiValued="false" />
+    <field name="type"       type="string"  indexed="true" stored="false" multiValued="true" />
+    <field name="class_name" type="string"  indexed="true" stored="false" multiValued="false" />
+    <field name="text"       type="text"    indexed="true" stored="false" multiValued="true" />
+    <field name="lat"        type="sdouble" indexed="true" stored="true"  multiValued="false" />
+    <field name="long"       type="sdouble" indexed="true" stored="true"  multiValued="false" />
+    <dynamicField name="*_text"   type="text"    indexed="true" stored="false" multiValued="true" />
+    <dynamicField name="*_texts"  type="text"    indexed="true" stored="true"  multiValued="true" />
+    <dynamicField name="random_*" type="rand"    indexed="true" stored="false" multiValued="false" />
+    <dynamicField name="_local*" type="sdouble" indexed="true" stored="false" multiValued="false" />
+    <dynamicField name="*_b" type="boolean" indexed="true" stored="false" multiValued="false" />
+    <dynamicField name="*_f" type="sfloat" indexed="true" stored="false" multiValued="false" />
+    <dynamicField name="*_d" type="date" indexed="true" stored="false" multiValued="false" />
+    <dynamicField name="*_i" type="sint" indexed="true" stored="false" multiValued="false" />
+    <dynamicField name="*_s" type="string" indexed="true" stored="false" multiValued="false" />
+    <dynamicField name="*_e" type="sdouble" indexed="true" stored="false" multiValued="false" />
+    <dynamicField name="*_l" type="slong" indexed="true" stored="false" multiValued="false" />
+    <dynamicField name="*_bm" type="boolean" indexed="true" stored="false" multiValued="true" />
+    <dynamicField name="*_fm" type="sfloat" indexed="true" stored="false" multiValued="true" />
+    <dynamicField name="*_dm" type="date" indexed="true" stored="false" multiValued="true" />
+    <dynamicField name="*_im" type="sint" indexed="true" stored="false" multiValued="true" />
+    <dynamicField name="*_sm" type="string" indexed="true" stored="false" multiValued="true" />
+    <dynamicField name="*_em" type="sdouble" indexed="true" stored="false" multiValued="true" />
+    <dynamicField name="*_lm" type="slong" indexed="true" stored="false" multiValued="true" />
+    <dynamicField name="*_bs" type="boolean" indexed="true" stored="true" multiValued="false" />
+    <dynamicField name="*_fs" type="sfloat" indexed="true" stored="true" multiValued="false" />
+    <dynamicField name="*_ds" type="date" indexed="true" stored="true" multiValued="false" />
+    <dynamicField name="*_is" type="sint" indexed="true" stored="true" multiValued="false" />
+    <dynamicField name="*_ss" type="string" indexed="true" stored="true" multiValued="false" />
+    <dynamicField name="*_es" type="sdouble" indexed="true" stored="true" multiValued="false" />
+    <dynamicField name="*_ls" type="slong" indexed="true" stored="true" multiValued="false" />
+    <dynamicField name="*_bms" type="boolean" indexed="true" stored="true" multiValued="true" />
+    <dynamicField name="*_fms" type="sfloat" indexed="true" stored="true" multiValued="true" />
+    <dynamicField name="*_dms" type="date" indexed="true" stored="true" multiValued="true" />
+    <dynamicField name="*_ims" type="sint" indexed="true" stored="true" multiValued="true" />
+    <dynamicField name="*_sms" type="string" indexed="true" stored="true" multiValued="true" />
+    <dynamicField name="*_ems" type="sdouble" indexed="true" stored="true" multiValued="true" />
+    <dynamicField name="*_lms" type="slong" indexed="true" stored="true" multiValued="true" />
   </fields>
   <uniqueKey>id</uniqueKey>
   <defaultSearchField>text</defaultSearchField>
